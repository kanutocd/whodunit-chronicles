--- conflicted
+++ resolved
@@ -47,7 +47,6 @@
     runs-on: ubuntu-latest
     needs: build
     steps:
-<<<<<<< HEAD
       - uses: actions/checkout@v4
 
       - name: Set up Ruby
@@ -69,8 +68,6 @@
         with:
           path: doc/
 
-=======
->>>>>>> 9bf338b5
       - name: Deploy to GitHub Pages
         id: deployment
         uses: actions/deploy-pages@v4